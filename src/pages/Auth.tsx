import { useState } from "react";
import { useNavigate, Link } from "react-router-dom";
import { Button } from "@/components/ui/button";
import { Card, CardContent, CardDescription, CardHeader, CardTitle } from "@/components/ui/card";
import { Input } from "@/components/ui/input";
import { Label } from "@/components/ui/label";
import { Tabs, TabsContent, TabsList, TabsTrigger } from "@/components/ui/tabs";
import { Eye, EyeOff, Mail, Lock, User } from "lucide-react";
import { supabase } from "@/integrations/supabase/client";
import { useToast } from "@/hooks/use-toast";

const Auth = () => {
  const [isLoading, setIsLoading] = useState(false);
  const [showPassword, setShowPassword] = useState(false);
  const [formData, setFormData] = useState({
    email: '',
    password: '',
    confirmPassword: '',
    firstName: '',
    lastName: '',
    discountCode: ''
  });
  const navigate = useNavigate();
  const { toast } = useToast();

  const handleInputChange = (e: React.ChangeEvent<HTMLInputElement>) => {
    setFormData(prev => ({
      ...prev,
      [e.target.name]: e.target.value
    }));
  };

  const handleSignIn = async (e: React.FormEvent) => {
    e.preventDefault();
    setIsLoading(true);

    try {
      const { error } = await supabase.auth.signInWithPassword({
        email: formData.email,
        password: formData.password,
      });

      if (error) {
        if (error.message === 'Invalid login credentials') {
          toast({
            title: "Login Failed",
            description: "Please check your email and password and try again.",
            variant: "destructive",
          });
        } else {
          toast({
            title: "Login Failed",
            description: error.message,
            variant: "destructive",
          });
        }
        return;
      }

      toast({
        title: "Welcome back!",
        description: "You have been successfully logged in.",
      });

      navigate('/welcome');
    } catch (error) {
      toast({
        title: "Login Failed",
        description: "An unexpected error occurred. Please try again.",
        variant: "destructive",
      });
    } finally {
      setIsLoading(false);
    }
  };

  const handleSignUp = async (e: React.FormEvent) => {
    e.preventDefault();
    setIsLoading(true);

    if (formData.password !== formData.confirmPassword) {
      toast({
        title: "Password Mismatch",
        description: "Please make sure your passwords match.",
        variant: "destructive",
      });
      setIsLoading(false);
      return;
    }

    if (formData.password.length < 6) {
      toast({
        title: "Password Too Short",
        description: "Password must be at least 6 characters long.",
        variant: "destructive",
      });
      setIsLoading(false);
      return;
    }

    try {
      console.log("Starting registration process...");
      
      // Use new registration function that handles discount codes
      const { data, error } = await supabase.functions.invoke('register-with-discount', {
        body: {
          email: formData.email,
          password: formData.password,
          firstName: formData.firstName,
          lastName: formData.lastName,
          discountCode: formData.discountCode
        }
      });

      console.log("Registration response:", { data, error });

      if (error) {
        console.error("Registration function error:", error);
        toast({
          title: "Registration Failed",
          description: error.message || "An error occurred during registration.",
          variant: "destructive",
        });
        return;
      }

      if (data.success === false || data.error) {
        // Handle specific error types
        if (data.error && data.error.includes("already exists")) {
          toast({
            title: "Account Exists",
            description: "An account with this email already exists. Please sign in instead.",
            variant: "destructive",
          });
          // Switch to sign-in tab
          const signInTab = document.querySelector('[value="signin"]') as HTMLElement;
          if (signInTab) signInTab.click();
          return;
        }
        
        toast({
          title: data.error.includes("discount code") ? "Invalid Discount Code" : "Registration Failed",
          description: data.error,
          variant: "destructive",
        });
        return;
      }

      // Only proceed if the function was successful
      if (data.success !== true) {
        console.error("Function did not return success:", data);
        toast({
          title: "Registration Failed",
          description: data.error || "An unexpected error occurred during registration.",
          variant: "destructive",
        });
        return;
      }

      if (data.userExists) {
        // User already exists - show message and redirect to sign in
        toast({
          title: data.freeAccess ? "Account Updated!" : "Account Already Exists",
          description: data.freeAccess ? data.message : "An account with this email already exists. Please use the Sign In tab below to access your account.",
          variant: data.freeAccess ? "default" : "destructive",
        });
        
        // If not free access, automatically switch to sign-in tab for user convenience
        if (!data.freeAccess) {
          setTimeout(() => {
            const signInTab = document.querySelector('[value="signin"]') as HTMLElement;
            if (signInTab) signInTab.click();
          }, 2000); // 2 second delay to let user read the message
        }
        return;
      }

      if (data.freeAccess) {
        toast({
          title: "Account Created Successfully!",
          description: "Welcome! You have free access to the consultation tool.",
        });
        // Sign in the user automatically for free access
        const { error: signInError } = await supabase.auth.signInWithPassword({
          email: formData.email,
          password: formData.password,
        });
        
        if (signInError) {
          console.error("Auto sign-in error after free registration:", signInError);
          toast({
            title: "Sign In Error",
            description: "Account created but couldn't sign you in automatically. Please sign in manually.",
            variant: "destructive",
          });
          navigate('/login');
          return;
        }
        
        console.log("Free access user signed in successfully, navigating to welcome");
        navigate('/welcome');
      } else {
        toast({
          title: "Account Created Successfully!",
          description: data.discountApplied ? 
            `Discount applied! Your total is £${data.finalAmount}.` : 
            "Please complete your payment to get started.",
        });
        // Sign in the user and navigate to payment
        const { error: signInError } = await supabase.auth.signInWithPassword({
          email: formData.email,
          password: formData.password,
        });
        
        if (signInError) {
          console.error("Auto sign-in error after paid registration:", signInError);
          toast({
            title: "Sign In Error", 
            description: "Account created but couldn't sign you in automatically. Please sign in manually.",
            variant: "destructive",
          });
          navigate('/login');
          return;
        }
        
        console.log("Paid user signed in successfully, navigating to payment");

        // Check if this is free access (no payment needed)
        if (data.freeAccess && data.redirectTo) {
          console.log("Free access granted, redirecting to:", data.redirectTo);
          navigate(data.redirectTo);
          return;
        }

        // Check if registration returned a direct Stripe URL
        if (data.stripeRedirect && data.redirectTo) {
          console.log("Redirecting directly to Stripe:", data.redirectTo);
          
<<<<<<< HEAD
          // Smart redirect: same window unless blocked by iframe restrictions
          const isInRestrictedIframe = (() => {
            try {
              // Test if we can access parent window properties
              return window.self !== window.top && !window.top.location.href;
            } catch (e) {
              // If accessing parent throws error, we're in a restricted iframe
              return true;
            }
          })();

          if (isInRestrictedIframe) {
            console.log("Restricted iframe detected, opening in new tab");
            window.open(data.redirectTo, '_blank', 'noopener,noreferrer');
          } else {
            console.log("Redirecting in same window");
=======
          // Check if we're in an iframe
          const isInIframe = window !== window.parent;
          
          if (isInIframe) {
            // In iframe - open in new tab
            console.log("In iframe, opening Stripe in new tab");
            window.open(data.redirectTo, '_blank', 'noopener,noreferrer');
          } else {
            // Not in iframe - redirect in same tab
            console.log("Not in iframe, redirecting in same tab");
>>>>>>> 68f0f10a
            window.location.href = data.redirectTo;
          }
          return;
        }

        // Fallback to payment page if direct redirect failed
        const params = new URLSearchParams();
        if (data.discountApplied) {
          params.set('discount_applied', 'true');
          params.set('discount_amount', data.discountAmount.toString());
          params.set('final_amount', data.finalAmount.toString());
          params.set('original_amount', data.originalAmount.toString());
        }
        navigate(`/payment?${params.toString()}`);

      }

      // Clear form
      setFormData({
        email: '',
        password: '',
        confirmPassword: '',
        firstName: '',
        lastName: '',
        discountCode: ''
      });

    } catch (error) {
      console.error("Unexpected error during registration:", error);
      toast({
        title: "Sign Up Failed",
        description: "An unexpected error occurred. Please try again.",
        variant: "destructive",
      });
    } finally {
      setIsLoading(false);
    }
  };

  return (
    <div className="min-h-screen bg-background section-padding">
      <div className="container mx-auto px-4 sm:px-6 lg:px-8 max-w-md">
        {/* Header */}
        <div className="text-center mb-6 sm:mb-8">
          <Link to="/" className="inline-flex items-center justify-center mb-4 sm:mb-6">
            <img 
              src="https://ppnunnmjvpiwrrrbluno.supabase.co/storage/v1/object/public/logos/website_logo_transparent.png" 
              alt="The Empowered Patient Logo" 
              className="h-12 w-auto sm:h-16 sm:w-auto"
            />
          </Link>
          <h1 className="text-2xl sm:text-3xl font-serif font-bold text-foreground mb-2">
            Welcome Back
          </h1>
          <p className="text-sm sm:text-base text-muted-foreground">
            Access your personalized menopause consultation tool
          </p>
        </div>

        {/* Auth Tabs */}
        <Card className="card-gradient">
          <CardHeader className="p-4 sm:p-6">
            <CardTitle className="text-center font-serif text-lg sm:text-xl">Account Access</CardTitle>
            <CardDescription className="text-center text-sm sm:text-base">
              Sign in to your existing account or create a new one
            </CardDescription>
          </CardHeader>
          <CardContent className="p-4 sm:p-6">
            <Tabs defaultValue="signin" className="w-full">
              <TabsList className="grid w-full grid-cols-2 h-10 sm:h-11">
                <TabsTrigger value="signin" className="text-sm sm:text-base">Sign In</TabsTrigger>
                <TabsTrigger value="signup" className="text-sm sm:text-base">Sign Up</TabsTrigger>
              </TabsList>
              
              <TabsContent value="signin" className="space-y-3 sm:space-y-4 mt-4 sm:mt-6">
                <form onSubmit={handleSignIn} className="space-y-3 sm:space-y-4">
                  <div className="space-y-2">
                    <Label htmlFor="signin-email" className="text-sm sm:text-base">Email</Label>
                    <div className="relative">
                      <Mail className="absolute left-3 top-3 h-3 w-3 sm:h-4 sm:w-4 text-muted-foreground" />
                      <Input
                        id="signin-email"
                        name="email"
                        type="email"
                        placeholder="your@email.com"
                        value={formData.email}
                        onChange={handleInputChange}
                        className="pl-9 sm:pl-10 h-10 sm:h-11 text-sm sm:text-base"
                        required
                      />
                    </div>
                  </div>
                  
                  <div className="space-y-2">
                    <Label htmlFor="signin-password" className="text-sm sm:text-base">Password</Label>
                    <div className="relative">
                      <Lock className="absolute left-3 top-3 h-3 w-3 sm:h-4 sm:w-4 text-muted-foreground" />
                      <Input
                        id="signin-password"
                        name="password"
                        type={showPassword ? "text" : "password"}
                        placeholder="Your password"
                        value={formData.password}
                        onChange={handleInputChange}
                        className="pl-9 sm:pl-10 pr-9 sm:pr-10 h-10 sm:h-11 text-sm sm:text-base"
                        required
                      />
                      <button
                        type="button"
                        onClick={() => setShowPassword(!showPassword)}
                        className="absolute right-3 top-3 h-3 w-3 sm:h-4 sm:w-4 text-muted-foreground hover:text-foreground touch-target"
                      >
                        {showPassword ? <EyeOff className="h-3 w-3 sm:h-4 sm:w-4" /> : <Eye className="h-3 w-3 sm:h-4 sm:w-4" />}
                      </button>
                    </div>
                  </div>
                  
                  <Button
                    type="submit"
                    variant="hero"
                    size="lg"
                    className="w-full touch-target"
                    disabled={isLoading || !formData.email || !formData.password}
                  >
                    {isLoading ? (
                      <>
                        <div className="animate-spin rounded-full h-4 w-4 border-b-2 border-primary-foreground mr-2"></div>
                        Signing in...
                      </>
                    ) : "Sign In"}
                  </Button>
                </form>
              </TabsContent>
              
              <TabsContent value="signup" className="space-y-3 sm:space-y-4 mt-4 sm:mt-6">
                <form onSubmit={handleSignUp} className="space-y-3 sm:space-y-4">
                  <div className="grid grid-cols-1 sm:grid-cols-2 gap-3 sm:gap-4">
                    <div className="space-y-2">
                      <Label htmlFor="firstName" className="text-sm sm:text-base">First Name</Label>
                      <div className="relative">
                        <User className="absolute left-3 top-3 h-3 w-3 sm:h-4 sm:w-4 text-muted-foreground" />
                        <Input
                          id="firstName"
                          name="firstName"
                          type="text"
                          placeholder="First name"
                          value={formData.firstName}
                          onChange={handleInputChange}
                          className="pl-9 sm:pl-10 h-10 sm:h-11 text-sm sm:text-base"
                          required
                        />
                      </div>
                    </div>
                    
                    <div className="space-y-2">
                      <Label htmlFor="lastName" className="text-sm sm:text-base">Last Name</Label>
                      <div className="relative">
                        <User className="absolute left-3 top-3 h-3 w-3 sm:h-4 sm:w-4 text-muted-foreground" />
                        <Input
                          id="lastName"
                          name="lastName"
                          type="text"
                          placeholder="Last name"
                          value={formData.lastName}
                          onChange={handleInputChange}
                          className="pl-9 sm:pl-10 h-10 sm:h-11 text-sm sm:text-base"
                          required
                        />
                      </div>
                    </div>
                  </div>
                  
                  <div className="space-y-2">
                    <Label htmlFor="signup-email" className="text-sm sm:text-base">Email</Label>
                    <div className="relative">
                      <Mail className="absolute left-3 top-3 h-3 w-3 sm:h-4 sm:w-4 text-muted-foreground" />
                      <Input
                        id="signup-email"
                        name="email"
                        type="email"
                        placeholder="your@email.com"
                        value={formData.email}
                        onChange={handleInputChange}
                        className="pl-9 sm:pl-10 h-10 sm:h-11 text-sm sm:text-base"
                        required
                      />
                    </div>
                  </div>
                  
                  <div className="space-y-2">
                    <Label htmlFor="signup-password" className="text-sm sm:text-base">Password</Label>
                    <div className="relative">
                      <Lock className="absolute left-3 top-3 h-3 w-3 sm:h-4 sm:w-4 text-muted-foreground" />
                      <Input
                        id="signup-password"
                        name="password"
                        type={showPassword ? "text" : "password"}
                        placeholder="Create a password"
                        value={formData.password}
                        onChange={handleInputChange}
                        className="pl-9 sm:pl-10 pr-9 sm:pr-10 h-10 sm:h-11 text-sm sm:text-base"
                        required
                      />
                      <button
                        type="button"
                        onClick={() => setShowPassword(!showPassword)}
                        className="absolute right-3 top-3 h-3 w-3 sm:h-4 sm:w-4 text-muted-foreground hover:text-foreground touch-target"
                      >
                        {showPassword ? <EyeOff className="h-3 w-3 sm:h-4 sm:w-4" /> : <Eye className="h-3 w-3 sm:h-4 sm:w-4" />}
                      </button>
                    </div>
                  </div>
                  
                  <div className="space-y-2">
                    <Label htmlFor="confirmPassword" className="text-sm sm:text-base">Confirm Password</Label>
                    <div className="relative">
                      <Lock className="absolute left-3 top-3 h-3 w-3 sm:h-4 sm:w-4 text-muted-foreground" />
                      <Input
                        id="confirmPassword"
                        name="confirmPassword"
                        type="password"
                        placeholder="Confirm your password"
                        value={formData.confirmPassword}
                        onChange={handleInputChange}
                        className="pl-9 sm:pl-10 h-10 sm:h-11 text-sm sm:text-base"
                        required
                      />
                    </div>
                  </div>
                  
                  <div className="space-y-2">
                    <Label htmlFor="discountCode" className="text-sm sm:text-base">Discount Code (Optional)</Label>
                    <div className="relative">
                      <Input
                        id="discountCode"
                        name="discountCode"
                        type="text"
                        placeholder="Enter discount code (optional)"
                        value={formData.discountCode}
                        onChange={handleInputChange}
                        className="h-10 sm:h-11 text-sm sm:text-base"
                      />
                    </div>
                  </div>
                  
                  <Button
                    type="submit"
                    variant="hero"
                    size="lg"
                    className="w-full touch-target"
                    disabled={isLoading || !formData.email || !formData.password || !formData.firstName || !formData.lastName}
                  >
                    {isLoading ? (
                      <>
                        <div className="animate-spin rounded-full h-4 w-4 border-b-2 border-primary-foreground mr-2"></div>
                        Creating account...
                      </>
                    ) : "Create Account"}
                  </Button>
                </form>
              </TabsContent>
            </Tabs>
          </CardContent>
        </Card>

        {/* Footer */}
        <div className="text-center mt-6 sm:mt-8">
          <p className="text-xs sm:text-sm text-muted-foreground">
            By signing up, you agree to our terms of service and privacy policy.
          </p>
        </div>
      </div>
    </div>
  );
};

export default Auth;<|MERGE_RESOLUTION|>--- conflicted
+++ resolved
@@ -236,24 +236,6 @@
         if (data.stripeRedirect && data.redirectTo) {
           console.log("Redirecting directly to Stripe:", data.redirectTo);
           
-<<<<<<< HEAD
-          // Smart redirect: same window unless blocked by iframe restrictions
-          const isInRestrictedIframe = (() => {
-            try {
-              // Test if we can access parent window properties
-              return window.self !== window.top && !window.top.location.href;
-            } catch (e) {
-              // If accessing parent throws error, we're in a restricted iframe
-              return true;
-            }
-          })();
-
-          if (isInRestrictedIframe) {
-            console.log("Restricted iframe detected, opening in new tab");
-            window.open(data.redirectTo, '_blank', 'noopener,noreferrer');
-          } else {
-            console.log("Redirecting in same window");
-=======
           // Check if we're in an iframe
           const isInIframe = window !== window.parent;
           
@@ -264,7 +246,6 @@
           } else {
             // Not in iframe - redirect in same tab
             console.log("Not in iframe, redirecting in same tab");
->>>>>>> 68f0f10a
             window.location.href = data.redirectTo;
           }
           return;
