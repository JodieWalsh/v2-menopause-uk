<!DOCTYPE html>
<html lang="en">
  <head>
    <meta charset="UTF-8" />
    <meta name="viewport" content="width=device-width, initial-scale=1.0" />
    <title>Menopause Prep</title>
    <link rel="icon" href="https://ppnunnmjvpiwrrrbluno.supabase.co/storage/v1/object/public/logos/TEP%20Favicon%20(1).jpg?v=2" type="image/jpeg">
    <meta name="description" content="Lovable Generated Project" />
    <meta name="author" content="Lovable" />

    <!-- Google Fonts -->
    <link rel="preconnect" href="https://fonts.googleapis.com">
    <link rel="preconnect" href="https://fonts.gstatic.com" crossorigin>
    <link href="https://fonts.googleapis.com/css2?family=Inter:wght@300;400;500;600;700&family=Poppins:wght@300;400;500;600;700&family=Lora:wght@400;500;600;700&family=Open+Sans:wght@400;600&display=swap" rel="stylesheet">

    <meta property="og:title" content="menopause-doc-prep-pro" />
    <meta property="og:description" content="Lovable Generated Project" />
    <meta property="og:type" content="website" />
    <meta property="og:image" content="https://lovable.dev/opengraph-image-p98pqg.png" />

    <meta name="twitter:card" content="summary_large_image" />
    <meta name="twitter:site" content="@lovable_dev" />
    <meta name="twitter:image" content="https://lovable.dev/opengraph-image-p98pqg.png" />

<<<<<<< HEAD
    <!-- Offerlab Affiliate Tracking -->
    <script>
      ;(function () {
        var script = document.createElement('script')
        script.src = 'https://app.offerlab.com/assets/embed/offerlab-cta.js'
        script.async = true
        script.dataset.publishableKey = 'YPHaJazpxUG9hXQiA9tZUBg2'
        document.head.appendChild(script)
      })()
    </script>
=======
    <!-- Endorsely Affiliate Tracking -->
    <script async src="https://assets.endorsely.com/endorsely.js" data-endorsely="5d898cbf-22ee-47af-aab4-048b232c4851"></script>
>>>>>>> 8c733e55
  </head>

  <body>
    <div id="root"></div>
    <script type="module" src="/src/main.tsx"></script>
  </body>
</html><|MERGE_RESOLUTION|>--- conflicted
+++ resolved
@@ -22,7 +22,9 @@
     <meta name="twitter:site" content="@lovable_dev" />
     <meta name="twitter:image" content="https://lovable.dev/opengraph-image-p98pqg.png" />
 
-<<<<<<< HEAD
+    <!-- Endorsely Affiliate Tracking -->
+    <script async src="https://assets.endorsely.com/endorsely.js" data-endorsely="5d898cbf-22ee-47af-aab4-048b232c4851"></script>
+
     <!-- Offerlab Affiliate Tracking -->
     <script>
       ;(function () {
@@ -33,10 +35,6 @@
         document.head.appendChild(script)
       })()
     </script>
-=======
-    <!-- Endorsely Affiliate Tracking -->
-    <script async src="https://assets.endorsely.com/endorsely.js" data-endorsely="5d898cbf-22ee-47af-aab4-048b232c4851"></script>
->>>>>>> 8c733e55
   </head>
 
   <body>
